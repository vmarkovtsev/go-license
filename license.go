--- conflicted
+++ resolved
@@ -18,45 +18,26 @@
 const (
 	// Recognized license types
 	LicenseMIT       = "MIT"
-	LicenseISC       = "ISC"
-	LicenseNewBSD    = "NewBSD"
-	LicenseFreeBSD   = "FreeBSD"
+	LicenseNewBSD    = "BSD-3-Clause"
+	LicenseFreeBSD   = "BSD-2-Clause-FreeBSD"
 	LicenseApache20  = "Apache-2.0"
 	LicenseMPL20     = "MPL-2.0"
-	LicenseGPL20     = "GPL-2.0"
-	LicenseGPL30     = "GPL-3.0"
-	LicenseLGPL21    = "LGPL-2.1"
-	LicenseLGPL30    = "LGPL-3.0"
-	LicenseAGPL30    = "AGPL-3.0"
+	LicenseGPL20     = "GPL-2.0-only"
+	LicenseGPL30     = "GPL-3.0-only"
+	LicenseLGPL21    = "LGPL-2.1-only"
+	LicenseLGPL30    = "LGPL-3.0-only"
+	LicenseAGPL30    = "AGPL-3.0-only"
 	LicenseCDDL10    = "CDDL-1.0"
 	LicenseEPL10     = "EPL-1.0"
 	LicenseUnlicense = "Unlicense"
 )
 
-<<<<<<< HEAD
 var (
-	// Various errors
+	// Various error messages.
 	ErrNoLicenseFile       = errors.New("license: unable to find any license file")
 	ErrUnrecognizedLicense = errors.New("license: could not guess license type")
 	ErrMultipleLicenses    = errors.New("license: multiple license files found")
-)
-
-// A set of reasonable license file names to use when guessing where the
-// license may be. Case does not matter.
-var DefaultLicenseFiles = []string{
-	"license", "license.txt", "license.md",
-	"licence", "licence.txt", "licence.md",
-	"copying", "copying.txt", "copying.md",
-	"unlicense",
-}
-=======
-	// Various error messages.
-	ErrNoLicenseFile       = "license: unable to find any license file"
-	ErrUnrecognizedLicense = "license: could not guess license type"
-	ErrMultipleLicenses    = "license: multiple license files found"
-)
-
-var (
+
 	// Base names of guessable license files.
 	fileNames = []string{
 		"copying",
@@ -112,7 +93,6 @@
 			DefaultLicenseFiles = append(DefaultLicenseFiles, file+ext)
 		}
 	}
->>>>>>> 28e39290
 
 	// Initialize the license types.
 	licenseTable = make(map[string]struct{})
@@ -181,12 +161,12 @@
 
 	switch len(files) {
 	case 0:
-		return nil, errors.New(ErrNoLicenseFile)
+		return nil, ErrNoLicenseFile
 	case 1:
 		path := filepath.Join(dir, files[0])
 		return NewFromFile(path)
 	default:
-		return nil, errors.New(ErrMultipleLicenses)
+		return nil, ErrMultipleLicenses
 	}
 }
 
@@ -300,16 +280,6 @@
 	// Lower case everything
 	text = strings.ToLower(text)
 
-<<<<<<< HEAD
-	switch len(matches) {
-	case 0:
-		return "", ErrNoLicenseFile
-	case 1:
-		return matches[0], nil
-	default:
-		return "", ErrMultipleLicenses
-	}
-=======
 	// Normalize with the global normalizer
 	text = normalizer.Replace(text)
 
@@ -317,5 +287,4 @@
 	text = spaceRe.ReplaceAllLiteralString(text, " ")
 
 	return text
->>>>>>> 28e39290
 }